--- conflicted
+++ resolved
@@ -6,11 +6,7 @@
 license={file="LICENCE"}
 
 dependencies = [
-<<<<<<< HEAD
-    "ocf_data_sampler==0.1.7",
-=======
     "ocf_data_sampler==0.1.2",
->>>>>>> 13a24e0c
     "ocf_datapipes>=3.3.34",
     "ocf_ml_metrics>=0.0.11",
     "numpy",
