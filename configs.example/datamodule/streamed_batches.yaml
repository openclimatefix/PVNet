_target_: pvnet.data.datamodule.DataModule
# Path to the data configuration yaml file. You can find examples in the configuration subdirectory
# in configs.example/datamodule/configuration
# Use the full local path such as: /FULL/PATH/PVNet/configs/datamodule/configuration/gcp_configuration.yaml"

configuration: "PLACEHOLDER.yaml"
num_workers: 20
prefetch_factor: 2
batch_size: 8
<<<<<<< HEAD
=======

>>>>>>> 430e1d75
sample_output_dir: "PLACEHOLDER"
num_train_samples: 2
num_val_samples: 1

train_period:
  - null
  - "2022-05-07"
val_period:
  - "2022-05-08"
  - "2023-05-08"<|MERGE_RESOLUTION|>--- conflicted
+++ resolved
@@ -7,10 +7,6 @@
 num_workers: 20
 prefetch_factor: 2
 batch_size: 8
-<<<<<<< HEAD
-=======
-
->>>>>>> 430e1d75
 sample_output_dir: "PLACEHOLDER"
 num_train_samples: 2
 num_val_samples: 1
@@ -20,4 +16,4 @@
   - "2022-05-07"
 val_period:
   - "2022-05-08"
-  - "2023-05-08"+  - "2023-05-08"
