--- conflicted
+++ resolved
@@ -12,9 +12,5 @@
       token: ${{ secrets.PYPI_API_TOKEN }}
       DOCKERHUB_USERNAME: ${{ secrets.DOCKERHUB_USERNAME }}
       DOCKERHUB_TOKEN: ${{ secrets.DOCKERHUB_TOKEN }}
-<<<<<<< HEAD
     inputs:
-      image_base_name: pvnet
-=======
-      image_base_name: pvnet
->>>>>>> fb7b0b84
+      image_base_name: pvnet