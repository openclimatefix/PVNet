"""Base model for all PVNet submodels"""
import copy
import logging
import os
import tempfile
import time
from pathlib import Path

import hydra
import lightning.pytorch as pl
import matplotlib.pyplot as plt
import pandas as pd
import pkg_resources
import torch
import torch.nn.functional as F
import wandb
import yaml
from huggingface_hub import ModelCard, ModelCardData
from huggingface_hub.file_download import hf_hub_download
from huggingface_hub.hf_api import HfApi
from ocf_data_sampler.torch_datasets.sample.base import copy_batch_to_device
from torchvision.transforms.functional import center_crop

from pvnet.models.utils import BatchAccumulator, MetricAccumulator, PredAccumulator
from pvnet.optimizers import AbstractOptimizer
<<<<<<< HEAD
from pvnet.utils import plot_batch_forecasts

DATA_CONFIG_NAME = "data_config.yaml"
MODEL_CONFIG_NAME = "model_config.yaml"
DATAMODULE_CONFIG_NAME = "datamodule_config.yaml"
PYTORCH_WEIGHTS_NAME = "pytorch_model.bin"
MODEL_CARD_NAME = "README.md"

=======
from pvnet.utils import (
    DATA_CONFIG_NAME,
    DATAMODULE_CONFIG_NAME,
    MODEL_CONFIG_NAME,
    plot_batch_forecasts,
)
>>>>>>> 912f27b5

logger = logging.getLogger(__name__)

activities = [torch.profiler.ProfilerActivity.CPU]
if torch.cuda.is_available():
    activities.append(torch.profiler.ProfilerActivity.CUDA)


def make_clean_data_config(input_path, output_path, placeholder="PLACEHOLDER"):
    """Resave the data config and replace the filepaths with a placeholder.

    Args:
        input_path: Path to input configuration file
        output_path: Location to save the output configuration file
        placeholder: String placeholder for data sources
    """
    with open(input_path) as cfg:
        config = yaml.load(cfg, Loader=yaml.FullLoader)

    config["general"]["description"] = "Config for training the saved PVNet model"
    config["general"]["name"] = "PVNet current"

    for source in ["gsp", "satellite"]:
        if source in config["input_data"]:
            # If not empty - i.e. if used
            if config["input_data"][source]["zarr_path"] != "":
                config["input_data"][source]["zarr_path"] = f"{placeholder}.zarr"

    if "nwp" in config["input_data"]:
        for source in config["input_data"]["nwp"]:
            if config["input_data"]["nwp"][source]["zarr_path"] != "":
                config["input_data"]["nwp"][source]["zarr_path"] = f"{placeholder}.zarr"

    if "pv" in config["input_data"]:
        for d in config["input_data"]["pv"]["pv_files_groups"]:
            d["pv_filename"] = f"{placeholder}.netcdf"
            d["pv_metadata_filename"] = f"{placeholder}.csv"

    with open(output_path, "w") as outfile:
        yaml.dump(config, outfile, default_flow_style=False)


def minimize_data_config(input_path, output_path, model):
    """Strip out parts of the data config which aren't used by the model

    Args:
        input_path: Path to input configuration file
        output_path: Location to save the output configuration file
        model: The PVNet model object
    """
    with open(input_path) as cfg:
        config = yaml.load(cfg, Loader=yaml.FullLoader)

    if "nwp" in config["input_data"]:
        if not model.include_nwp:
            del config["input_data"]["nwp"]
        else:
            for nwp_source in list(config["input_data"]["nwp"].keys()):
                nwp_config = config["input_data"]["nwp"][nwp_source]

                if nwp_source not in model.nwp_encoders_dict:
                    # If not used, delete this source from the config
                    del config["input_data"]["nwp"][nwp_source]
                else:
                    # Replace the image size
                    nwp_pixel_size = model.nwp_encoders_dict[nwp_source].image_size_pixels
                    nwp_config["image_size_pixels_height"] = nwp_pixel_size
                    nwp_config["image_size_pixels_width"] = nwp_pixel_size

                    # Replace the interval_end_minutes minutes
                    nwp_config["interval_end_minutes"] = (
                        nwp_config["interval_start_minutes"] +
                        (model.nwp_encoders_dict[nwp_source].sequence_length - 1)
                        * nwp_config["time_resolution_minutes"]
                    )

    if "satellite" in config["input_data"]:
        if not model.include_sat:
            del config["input_data"]["satellite"]
        else:
            sat_config = config["input_data"]["satellite"]

            # Replace the image size
            sat_pixel_size = model.sat_encoder.image_size_pixels
            sat_config["image_size_pixels_height"] = sat_pixel_size
            sat_config["image_size_pixels_width"] = sat_pixel_size

            # Replace the interval_end_minutes minutes
            sat_config["interval_end_minutes"] = (
                sat_config["interval_start_minutes"] +
                (model.sat_encoder.sequence_length - 1)
                * sat_config["time_resolution_minutes"]
            )

    if "pv" in config["input_data"]:
        if not model.include_pv:
            del config["input_data"]["pv"]

    if "gsp" in config["input_data"]:
        gsp_config = config["input_data"]["gsp"]

        # Replace the forecast minutes
        gsp_config["interval_end_minutes"] = model.forecast_minutes

    if "solar_position" in config["input_data"]:
        solar_config = config["input_data"]["solar_position"]
        solar_config["interval_end_minutes"] = model.forecast_minutes

    with open(output_path, "w") as outfile:
        yaml.dump(config, outfile, default_flow_style=False)


def download_hf_hub_with_retries(
    repo_id,
    filename,
    revision,
    cache_dir,
    force_download,
    proxies,
    resume_download,
    token,
    local_files_only,
    max_retries=5,
    wait_time=10,
):
    """
    Tries to download a file from HuggingFace up to max_retries times.

    Args:
        repo_id (str): HuggingFace repo ID
        filename (str): Name of the file to download
        revision (str): Specific model revision
        cache_dir (str): Cache directory
        force_download (bool): Whether to force a new download
        proxies (dict): Proxy settings
        resume_download (bool): Resume interrupted downloads
        token (str): HuggingFace auth token
        local_files_only (bool): Use local files only
        max_retries (int): Maximum number of retry attempts
        wait_time (int): Wait time (in seconds) before retrying

    Returns:
        str: The local file path of the downloaded file
    """
    for attempt in range(1, max_retries + 1):
        try:
            return hf_hub_download(
                repo_id=repo_id,
                filename=filename,
                revision=revision,
                cache_dir=cache_dir,
                force_download=force_download,
                proxies=proxies,
                resume_download=resume_download,
                token=token,
                local_files_only=local_files_only,
            )
        except Exception as e:
            if attempt == max_retries:
                raise Exception(
                    f"Failed to download {filename} from {repo_id} after {max_retries} attempts."
                ) from e
            logging.warning(
                (
                    f"Attempt {attempt}/{max_retries} failed to download {filename} "
                    f"from {repo_id}. Retrying in {wait_time} seconds..."
                )
            )
            time.sleep(wait_time)


class PVNetModelHubMixin:
    """
    Implementation of [`PyTorchModelHubMixin`] to provide model Hub upload/download capabilities.
    """

    @classmethod
    def from_pretrained(
        cls,
        *,
        model_id: str,
        revision: str,
        cache_dir: str | None = None,
        force_download: bool = False,
        proxies: dict | None = None,
        resume_download: bool | None  = None,
        local_files_only: bool = False,
        token: str | bool | None = None,
        map_location: str = "cpu",
        strict: bool = False,
    ):
        """Load Pytorch pretrained weights and return the loaded model."""

        if os.path.isdir(model_id):
            print("Loading weights from local directory")
            model_file = os.path.join(model_id, PYTORCH_WEIGHTS_NAME)
            config_file = os.path.join(model_id, MODEL_CONFIG_NAME)
        else:
            # load model file
            model_file = download_hf_hub_with_retries(
                repo_id=model_id,
                filename=PYTORCH_WEIGHTS_NAME,
                revision=revision,
                cache_dir=cache_dir,
                force_download=force_download,
                proxies=proxies,
                resume_download=resume_download,
                token=token,
                local_files_only=local_files_only,
                max_retries=5,
                wait_time=10,
            )

            # load config file
            config_file = download_hf_hub_with_retries(
                repo_id=model_id,
                filename=MODEL_CONFIG_NAME,
                revision=revision,
                cache_dir=cache_dir,
                force_download=force_download,
                proxies=proxies,
                resume_download=resume_download,
                token=token,
                local_files_only=local_files_only,
                max_retries=5,
                wait_time=10,
            )

        with open(config_file, "r") as f:
            config = yaml.safe_load(f)

        model = hydra.utils.instantiate(config)

        state_dict = torch.load(model_file, map_location=torch.device(map_location))
        model.load_state_dict(state_dict, strict=strict)  # type: ignore
        model.eval()  # type: ignore

        return model

    @classmethod
    def get_data_config(
        cls,
        model_id: str,
        revision: str,
        cache_dir: str | None = None,
        force_download: bool = False,
        proxies: dict | None = None,
        resume_download: bool = False,
        local_files_only: bool = False,
        token: str | bool | None = None,
    ):
        """Load data config file."""
        if os.path.isdir(model_id):
            print("Loading data config from local directory")
            data_config_file = os.path.join(model_id, DATA_CONFIG_NAME)
        else:
            data_config_file = download_hf_hub_with_retries(
                repo_id=model_id,
                filename=DATA_CONFIG_NAME,
                revision=revision,
                cache_dir=cache_dir,
                force_download=force_download,
                proxies=proxies,
                resume_download=resume_download,
                token=token,
                local_files_only=local_files_only,
                max_retries=5,
                wait_time=10,
            )

        return data_config_file

    def _save_model_weights(self, save_directory: str) -> None:
        """Save weights from a Pytorch model to a local directory."""
        torch.save(self.state_dict(), f"{save_directory}/{PYTORCH_WEIGHTS_NAME}")

    def save_pretrained(
        self,
        save_directory: str,
        model_config: dict,
        data_config_path: str,
        wandb_repo: str,
        wandb_ids: list[str] | str,
        card_template_path: str,
        datamodule_config_path: str | None = None,
        hf_repo_id: str | None = None,
        push_to_hub: bool = False,
    ) -> None:
        """
        Save weights in local directory.

        Args:
            save_directory:
                Path to directory in which the model weights and configuration will be saved.
            model_config (`dict`):
                Model configuration specified as a key/value dictionary.
            data_config_path:
                The path to the data config.
            datamodule_config_path:
                The path to the datamodule config.
            hf_repo_id:
                ID of your repository on the Hub. Used only if `push_to_hub=True`. Will default to
                the folder name if not provided.
            push_to_hub (`bool`, *optional*, defaults to `False`):
                Whether or not to push your model to the HuggingFace Hub after saving it.
            wandb_repo: Identifier of the repo on wandb.
            wandb_ids: Identifier(s) of the model on wandb.
            card_template_path: Path to the HuggingFace model card template. Defaults to card in
                PVNet library if set to None.
        """

        save_directory = Path(save_directory)
        save_directory.mkdir(parents=True, exist_ok=True)

        # Save model weights/files
        self._save_model_weights(save_directory)

        # Save the model config and data config
        if isinstance(model_config, dict):
            with open(save_directory / MODEL_CONFIG_NAME, "w") as f:
                yaml.dump(model_config, f, sort_keys=False, default_flow_style=False)

        # Save cleaned input data configuration file
        new_data_config_path = save_directory / DATA_CONFIG_NAME
        make_clean_data_config(data_config_path, new_data_config_path)
        minimize_data_config(new_data_config_path, new_data_config_path, self)

        if datamodule_config_path is not None:
            with open(datamodule_config_path) as dm_cfg:
                datamodule_config = yaml.load(dm_cfg, Loader=yaml.FullLoader)

            with open(save_directory / DATAMODULE_CONFIG_NAME, "w") as outfile:
                yaml.dump(datamodule_config, outfile, default_flow_style=False, sort_keys=False)

        card = self.create_hugging_face_model_card(card_template_path, wandb_repo, wandb_ids)

        (save_directory / MODEL_CARD_NAME).write_text(str(card))

        if push_to_hub:
            api = HfApi()

            api.upload_folder(repo_id=hf_repo_id, repo_type="model", folder_path=save_directory)

            # Print the most recent commit hash
            c = api.list_repo_commits(repo_id=hf_repo_id, repo_type="model")[0]

            message = (
                f"The latest commit is now: \n"
                f"    date: {c.created_at} \n"
                f"    commit hash: {c.commit_id}\n"
                f"    by: {c.authors}\n"
                f"    title: {c.title}\n"
            )

            print(message)

        return

    @staticmethod
    def create_hugging_face_model_card(
        card_template_path: str,
        wandb_repo: str,
        wandb_ids: list[str] | str,
    ) -> ModelCard:
        """
        Creates Hugging Face model card

        Args:
            card_template_path: Path to the HuggingFace model card template
            wandb_repo: Identifier of the repo on wandb.
            wandb_ids: Identifier(s) of the model on wandb.

        Returns:
            card: ModelCard - Hugging Face model card object
        """

        # Creating and saving model card.
        card_data = ModelCardData(language="en", license="mit", library_name="pytorch")

        if isinstance(wandb_ids, str):
            wandb_ids = [wandb_ids]

        wandb_links = ""
        for wandb_id in wandb_ids:
            link = f"https://wandb.ai/{wandb_repo}/runs/{wandb_id}"
            wandb_links += f" - [{link}]({link})\n"

        # Find package versions for OCF packages
        packages_to_display = ["pvnet", "ocf-data-sampler"]
        packages_and_versions = {
            package_name: pkg_resources.get_distribution(package_name).version
            for package_name in packages_to_display
        }

        package_versions_markdown = ""
        for package, version in packages_and_versions.items():
            package_versions_markdown += f" - {package}=={version}\n"

        return ModelCard.from_template(
            card_data,
            template_path=card_template_path,
            wandb_links=wandb_links,
            package_versions=package_versions_markdown,
        )


class BaseModel(pl.LightningModule, PVNetModelHubMixin):
    """Abstract base class for PVNet submodels"""

    def __init__(
        self,
        history_minutes: int,
        forecast_minutes: int,
        optimizer: AbstractOptimizer,
        output_quantiles: list[float] | None = None,
        target_key: str = "gsp",
        interval_minutes: int = 30,
        timestep_intervals_to_plot: list[int] | None = None,
        forecast_minutes_ignore: int = 0,
        save_validation_results_csv: bool = False,
    ):
        """Abtstract base class for PVNet submodels.

        Args:
            history_minutes (int): Length of the GSP history period in minutes
            forecast_minutes (int): Length of the GSP forecast period in minutes
            optimizer (AbstractOptimizer): Optimizer
            output_quantiles: A list of float (0.0, 1.0) quantiles to predict values for. If set to
                None the output is a single value.
            target_key: The key of the target variable in the batch
            interval_minutes: The interval in minutes between each timestep in the data
            timestep_intervals_to_plot: Intervals, in timesteps, to plot during training
            forecast_minutes_ignore: Number of forecast minutes to ignore when calculating losses.
                For example if set to 60, the model doesnt predict the first 60 minutes
            save_validation_results_csv: whether to save full csv outputs from validation results.
        """
        super().__init__()

        self._optimizer = optimizer
        self._target_key = target_key
        if timestep_intervals_to_plot is not None:
            for interval in timestep_intervals_to_plot:
                assert type(interval) in [list, tuple] and len(interval) == 2, ValueError(
                    f"timestep_intervals_to_plot must be a list of tuples or lists of length 2, "
                    f"but got {timestep_intervals_to_plot=}"
                )
        self.time_step_intervals_to_plot = timestep_intervals_to_plot

        # Model must have lr to allow tuning
        # This setting is only used when lr is tuned with callback
        self.lr = None

        self.history_minutes = history_minutes
        self.forecast_minutes = forecast_minutes
        self.output_quantiles = output_quantiles
        self.interval_minutes = interval_minutes
        self.forecast_minutes_ignore = forecast_minutes_ignore

        # Number of timestemps for 30 minutely data
        self.history_len = history_minutes // interval_minutes
        self.forecast_len = (forecast_minutes - forecast_minutes_ignore) // interval_minutes
        self.forecast_len_ignore = forecast_minutes_ignore // interval_minutes

        self._accumulated_metrics = MetricAccumulator()
        self._accumulated_batches = BatchAccumulator(key_to_keep=self._target_key)
        self._accumulated_y_hat = PredAccumulator()
        self._horizon_maes = MetricAccumulator()

        # Store whether the model should use quantile regression or simply predict the mean
        self.use_quantile_regression = self.output_quantiles is not None

        # Store the number of ouput features that the model should predict for
        if self.use_quantile_regression:
            self.num_output_features = self.forecast_len * len(self.output_quantiles)
        else:
            self.num_output_features = self.forecast_len

        # save all validation results to array, so we can save these to weights n biases
        self.validation_epoch_results = []
        self.save_validation_results_csv = save_validation_results_csv

    def _adapt_batch(self, batch):
        """Slice batches into appropriate shapes for model.

        Returns a new batch dictionary with adapted data, leaving the original batch unchanged.
        We make some specific assumptions about the original batch and the derived sliced batch:
        - We are only limiting the future projections. I.e. we are never shrinking the batch from
          the left hand side of the time axis, only slicing it from the right
        - We are only shrinking the spatial crop of the satellite and NWP data

        """
        # Create a copy of the batch to avoid modifying the original
        new_batch = {key: copy.deepcopy(value) for key, value in batch.items()}

        if "gsp" in new_batch.keys():
            # Slice off the end of the GSP data
            gsp_len = self.forecast_len + self.history_len + 1
            new_batch["gsp"] = new_batch["gsp"][:, :gsp_len]
            new_batch["gsp_time_utc"] = new_batch["gsp_time_utc"][:, :gsp_len]

        if "site" in new_batch.keys():
            # Slice off the end of the site data
            site_len = self.forecast_len + self.history_len + 1
            new_batch["site"] = new_batch["site"][:, :site_len]

            # Slice all site related datetime coordinates and features
            site_time_keys = [
                "site_time_utc",
                "site_date_sin",
                "site_date_cos",
                "site_time_sin",
                "site_time_cos",
            ]

            for key in site_time_keys:
                if key in new_batch.keys():
                    new_batch[key] = new_batch[key][:, :site_len]

        if self.include_sat:
            # Slice off the end of the satellite data and spatially crop
            # Shape: batch_size, seq_length, channel, height, width
            new_batch["satellite_actual"] = center_crop(
                new_batch["satellite_actual"][:, : self.sat_sequence_len],
                output_size=self.sat_encoder.image_size_pixels,
            )

        if self.include_nwp:
            # Slice off the end of the NWP data and spatially crop
            for nwp_source in self.nwp_encoders_dict:
                # shape: batch_size, seq_len, n_chans, height, width
                new_batch["nwp"][nwp_source]["nwp"] = center_crop(
                    new_batch["nwp"][nwp_source]["nwp"],
                    output_size=self.nwp_encoders_dict[nwp_source].image_size_pixels,
                )[:, : self.nwp_encoders_dict[nwp_source].sequence_length]

        if self.include_sun:
            sun_len = self.forecast_len + self.history_len + 1
            # Slice off end of solar coords
            for s in ["solar_azimuth", "solar_elevation"]:
                if s in new_batch.keys():
                    new_batch[s] = new_batch[s][:, :sun_len]

        return new_batch

    def transfer_batch_to_device(self, batch, device, dataloader_idx):
        """Method to move custom batches to a given device"""
        return copy_batch_to_device(batch, device)

    def _quantiles_to_prediction(self, y_quantiles):
        """
        Convert network prediction into a point prediction.

        Note:
            Implementation copied from:
                https://pytorch-forecasting.readthedocs.io/en/stable/_modules/pytorch_forecasting
                /metrics/quantile.html#QuantileLoss.loss

        Args:
            y_quantiles: Quantile prediction of network

        Returns:
            torch.Tensor: Point prediction
        """
        # y_quantiles Shape: batch_size, seq_length, num_quantiles
        idx = self.output_quantiles.index(0.5)
        y_median = y_quantiles[..., idx]
        return y_median

    def _calculate_quantile_loss(self, y_quantiles, y):
        """Calculate quantile loss.

        Note:
            Implementation copied from:
                https://pytorch-forecasting.readthedocs.io/en/stable/_modules/pytorch_forecasting
                /metrics/quantile.html#QuantileLoss.loss

        Args:
            y_quantiles: Quantile prediction of network
            y: Target values

        Returns:
            Quantile loss
        """
        # calculate quantile loss
        losses = []
        for i, q in enumerate(self.output_quantiles):
            errors = y - y_quantiles[..., i]
            losses.append(torch.max((q - 1) * errors, q * errors).unsqueeze(-1))
        losses = 2 * torch.cat(losses, dim=2)

        return losses.mean()

    def _calculate_common_losses(self, y, y_hat):
        """Calculate losses common to train, and val"""

        losses = {}

        if self.use_quantile_regression:
            losses["quantile_loss"] = self._calculate_quantile_loss(y_hat, y)
            y_hat = self._quantiles_to_prediction(y_hat)

        # calculate mse, mae
        mse_loss = F.mse_loss(y_hat, y)
        mae_loss = F.l1_loss(y_hat, y)

        # TODO: Compute correlation coef using np.corrcoef(tensor with
        # shape (2, num_timesteps))[0, 1] on each example, and taking
        # the mean across the batch?
        losses.update(
            {
                "MSE": mse_loss,
                "MAE": mae_loss,
            }
        )

        return losses

    def _step_mae_and_mse(self, y, y_hat, dict_key_root):
        """Calculate the MSE and MAE at each forecast step"""
        losses = {}

        mse_each_step = torch.mean((y_hat - y) ** 2, dim=0)
        mae_each_step = torch.mean(torch.abs(y_hat - y), dim=0)

        losses.update({f"MSE_{dict_key_root}/step_{i:03}": m for i, m in enumerate(mse_each_step)})
        losses.update({f"MAE_{dict_key_root}/step_{i:03}": m for i, m in enumerate(mae_each_step)})

        return losses

    def _calculate_val_losses(self, y, y_hat):
        """Calculate additional validation losses"""

        losses = {}

        if self.use_quantile_regression:
            # Add fraction below each quantile for calibration
            for i, quantile in enumerate(self.output_quantiles):
                below_quant = y <= y_hat[..., i]
                # Mask values small values, which are dominated by night
                mask = y >= 0.01
                losses[f"fraction_below_{quantile}_quantile"] = (below_quant[mask]).float().mean()

            # Take median value for remaining metric calculations
            y_hat = self._quantiles_to_prediction(y_hat)

        # Log the loss at each time horizon
        losses.update(self._step_mae_and_mse(y, y_hat, dict_key_root="horizon"))

        # Log the persistance losses
        y_persist = y[:, -1].unsqueeze(1).expand(-1, self.forecast_len)
        losses["MAE_persistence/val"] = F.l1_loss(y_persist, y)
        losses["MSE_persistence/val"] = F.mse_loss(y_persist, y)

        # Log persistance loss at each time horizon
        losses.update(self._step_mae_and_mse(y, y_persist, dict_key_root="persistence"))
        return losses

    def _training_accumulate_log(self, batch, batch_idx, losses, y_hat):
        """Internal function to accumulate training batches and log results.

        This is used when accummulating grad batches. Should make the variability in logged training
        step metrics indpendent on whether we accumulate N batches of size B or just use a larger
        batch size of N*B with no accumulaion.
        """

        losses = {k: v.detach().cpu() for k, v in losses.items()}
        y_hat = y_hat.detach().cpu()

        self._accumulated_metrics.append(losses)
        self._accumulated_batches.append(batch)
        self._accumulated_y_hat.append(y_hat)

        if not self.trainer.fit_loop._should_accumulate():
            losses = self._accumulated_metrics.flush()
            batch = self._accumulated_batches.flush()
            y_hat = self._accumulated_y_hat.flush()

            self.log_dict(
                losses,
                on_step=True,
                on_epoch=True,
            )

            # Number of accumulated grad batches
            grad_batch_num = (batch_idx + 1) / self.trainer.accumulate_grad_batches

            # We only create the figure every 8 log steps
            # This was reduced as it was creating figures too often
            if grad_batch_num % (8 * self.trainer.log_every_n_steps) == 0:
                fig = plot_batch_forecasts(
                    batch,
                    y_hat,
                    batch_idx,
                    quantiles=self.output_quantiles,
                    key_to_plot=self._target_key,
                )
                fig.savefig("latest_logged_train_batch.png")
                plt.close(fig)

    def training_step(self, batch, batch_idx):
        """Run training step"""
        y_hat = self(batch)

        # Batch is adapted in the model forward method, but needs to be adapted here too
        batch = self._adapt_batch(batch)

        y = batch[self._target_key][:, -self.forecast_len :]

        losses = self._calculate_common_losses(y, y_hat)
        losses = {f"{k}/train": v for k, v in losses.items()}

        self._training_accumulate_log(batch, batch_idx, losses, y_hat)

        if self.use_quantile_regression:
            opt_target = losses["quantile_loss/train"]
        else:
            opt_target = losses["MAE/train"]
        return opt_target

    def _log_forecast_plot(self, batch, y_hat, accum_batch_num, timesteps_to_plot, plot_suffix):
        """Log forecast plot to wandb"""
        fig = plot_batch_forecasts(
            batch,
            y_hat,
            quantiles=self.output_quantiles,
            key_to_plot=self._target_key,
        )

        plot_name = f"val_forecast_samples/batch_idx_{accum_batch_num}_{plot_suffix}"

        try:
            self.logger.experiment.log({plot_name: wandb.Image(fig)})
        except Exception as e:
            print(f"Failed to log {plot_name} to wandb")
            print(e)
        plt.close(fig)

    def _log_validation_results(self, batch, y_hat, accum_batch_num):
        """Append validation results to self.validation_epoch_results"""

        # get truth values, shape (b, forecast_len)
        y = batch[self._target_key][:, -self.forecast_len :]
        y = y.detach().cpu().numpy()
        batch_size = y.shape[0]

        # get prediction values, shape (b, forecast_len, quantiles?)
        y_hat = y_hat.detach().cpu().numpy()

        # get time_utc, shape (b, forecast_len)
        time_utc_key = f"{self._target_key}_time_utc"
        time_utc = batch[time_utc_key][:, -self.forecast_len :].detach().cpu().numpy()

        # get target id and change from (b,1) to (b,)
        id_key = f"{self._target_key}_id"
        target_id = batch[id_key].detach().cpu().numpy()
        target_id = target_id.squeeze()

        for i in range(batch_size):
            y_i = y[i]
            y_hat_i = y_hat[i]
            time_utc_i = time_utc[i]
            target_id_i = target_id[i]

            results_dict = {
                "y": y_i,
                "time_utc": time_utc_i,
            }
            if self.use_quantile_regression:
                results_dict.update(
                    {f"y_quantile_{q}": y_hat_i[:, i] for i, q in enumerate(self.output_quantiles)}
                )
            else:
                results_dict["y_hat"] = y_hat_i

            results_df = pd.DataFrame(results_dict)
            results_df["id"] = target_id_i
            results_df["batch_idx"] = accum_batch_num
            results_df["example_idx"] = i

            self.validation_epoch_results.append(results_df)

    def validation_step(self, batch: dict, batch_idx):
        """Run validation step"""

        accum_batch_num = batch_idx // self.trainer.accumulate_grad_batches

        y_hat = self(batch)
        # Batch is adapted in the model forward method, but needs to be adapted here too
        batch = self._adapt_batch(batch)

        y = batch[self._target_key][:, -self.forecast_len :]

        if (batch_idx + 1) % self.trainer.accumulate_grad_batches == 0:
            self._log_validation_results(batch, y_hat, accum_batch_num)

        # Expand persistence to be the same shape as y
        losses = self._calculate_common_losses(y, y_hat)
        losses.update(self._calculate_val_losses(y, y_hat))

        # Store these to make horizon accuracy plot
        self._horizon_maes.append(
            {i: losses[f"MAE_horizon/step_{i:03}"].cpu().numpy() for i in range(self.forecast_len)}
        )

        logged_losses = {f"{k}/val": v for k, v in losses.items()}

        self.log_dict(
            logged_losses,
            on_step=False,
            on_epoch=True,
        )

        # Make plots only if using wandb logger
        if isinstance(self.logger, pl.loggers.WandbLogger) and accum_batch_num in [0, 1]:
            # Store these temporarily under self
            if not hasattr(self, "_val_y_hats"):
                self._val_y_hats = PredAccumulator()
                self._val_batches = BatchAccumulator(key_to_keep=self._target_key)

            self._val_y_hats.append(y_hat)
            self._val_batches.append(batch)

            # if batch has accumulated
            if (batch_idx + 1) % self.trainer.accumulate_grad_batches == 0:
                y_hat = self._val_y_hats.flush()
                batch = self._val_batches.flush()

                self._log_forecast_plot(
                    batch,
                    y_hat,
                    accum_batch_num,
                    timesteps_to_plot=None,
                    plot_suffix="all",
                )

                if self.time_step_intervals_to_plot is not None:
                    for interval in self.time_step_intervals_to_plot:
                        self._log_forecast_plot(
                            batch,
                            y_hat,
                            accum_batch_num,
                            timesteps_to_plot=interval,
                            plot_suffix=f"timestep_{interval}",
                        )

                del self._val_y_hats
                del self._val_batches

        return logged_losses

    def on_validation_epoch_end(self):
        """Run on epoch end"""

        try:
            # join together validation results, and save to wandb
            validation_results_df = pd.concat(self.validation_epoch_results)
            validation_results_df["error"] = (
                validation_results_df["y"] - validation_results_df["y_quantile_0.5"]
            )

            if isinstance(self.logger, pl.loggers.WandbLogger):
                # log error distribution metrics
                wandb.log(
                    {
                        "2nd_percentile_median_forecast_error": validation_results_df[
                            "error"
                        ].quantile(0.02),
                        "5th_percentile_median_forecast_error": validation_results_df[
                            "error"
                        ].quantile(0.05),
                        "95th_percentile_median_forecast_error": validation_results_df[
                            "error"
                        ].quantile(0.95),
                        "98th_percentile_median_forecast_error": validation_results_df[
                            "error"
                        ].quantile(0.98),
                        "95th_percentile_median_forecast_absolute_error": abs(
                            validation_results_df["error"]
                        ).quantile(0.95),
                        "98th_percentile_median_forecast_absolute_error": abs(
                            validation_results_df["error"]
                        ).quantile(0.98),
                    }
                )
            # saving validation result csvs
            if self.save_validation_results_csv:
                with tempfile.TemporaryDirectory() as tempdir:
                    filename = os.path.join(tempdir, f"validation_results_{self.current_epoch}.csv")
                    validation_results_df.to_csv(filename, index=False)

                    # make and log wand artifact
                    validation_artifact = wandb.Artifact(
                        f"validation_results_epoch_{self.current_epoch}", type="dataset"
                    )
                    validation_artifact.add_file(filename)
                    wandb.log_artifact(validation_artifact)

        except Exception as e:
            print("Failed to log validation results to wandb")
            print(e)

        self.validation_epoch_results = []
        horizon_maes_dict = self._horizon_maes.flush()

        # Create the horizon accuracy curve
        if isinstance(self.logger, pl.loggers.WandbLogger):
            per_step_losses = [[i, horizon_maes_dict[i]] for i in range(self.forecast_len)]
            try:
                table = wandb.Table(data=per_step_losses, columns=["horizon_step", "MAE"])
                wandb.log(
                    {
                        "horizon_loss_curve": wandb.plot.line(
                            table, "horizon_step", "MAE", title="Horizon loss curve"
                        )
                    },
                )
            except Exception as e:
                print("Failed to log horizon_loss_curve to wandb")
                print(e)

    def configure_optimizers(self):
        """Configure the optimizers using learning rate found with LR finder if used"""
        if self.lr is not None:
            # Use learning rate found by learning rate finder callback
            self._optimizer.lr = self.lr
        return self._optimizer(self)<|MERGE_RESOLUTION|>--- conflicted
+++ resolved
@@ -23,23 +23,16 @@
 
 from pvnet.models.utils import BatchAccumulator, MetricAccumulator, PredAccumulator
 from pvnet.optimizers import AbstractOptimizer
-<<<<<<< HEAD
 from pvnet.utils import plot_batch_forecasts
 
-DATA_CONFIG_NAME = "data_config.yaml"
-MODEL_CONFIG_NAME = "model_config.yaml"
-DATAMODULE_CONFIG_NAME = "datamodule_config.yaml"
-PYTORCH_WEIGHTS_NAME = "pytorch_model.bin"
-MODEL_CARD_NAME = "README.md"
-
-=======
 from pvnet.utils import (
     DATA_CONFIG_NAME,
     DATAMODULE_CONFIG_NAME,
     MODEL_CONFIG_NAME,
+    MODEL_CARD_NAME,
     plot_batch_forecasts,
 )
->>>>>>> 912f27b5
+
 
 logger = logging.getLogger(__name__)
 
