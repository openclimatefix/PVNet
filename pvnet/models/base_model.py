--- conflicted
+++ resolved
@@ -416,18 +416,14 @@
             self.num_output_features = self.forecast_len * len(self.output_quantiles)
         else:
             self.num_output_features = self.forecast_len
-<<<<<<< HEAD
-    
+        
+        # save all validation results to array, so we can save these to weights n biases
+        self.validation_epoch_results = []
+
     def transfer_batch_to_device(self, batch, device, dataloader_idx):
         """Method to move custom batches to a given device"""
         return copy_batch_to_device(batch, device)
     
-=======
-
-        # save all validation results to array, so we can save these to weights n biases
-        self.validation_epoch_results = []
-
->>>>>>> 12dc2bfb
     def _quantiles_to_prediction(self, y_quantiles):
         """
         Convert network prediction into a point prediction.
