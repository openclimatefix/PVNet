--- conflicted
+++ resolved
@@ -2,54 +2,14 @@
 from datetime import datetime
 
 import torch
+from torch.utils.data import DataLoader
+from torch.utils.data.datapipes.iter import FileLister
 from lightning.pytorch import LightningDataModule
 from ocf_datapipes.training.pvnet import pvnet_datapipe
-<<<<<<< HEAD
-from ocf_datapipes.utils.consts import BatchKey
-from ocf_datapipes.batch import stack_np_examples_into_batch, unstack_np_batch_into_examples
-=======
-from ocf_datapipes.utils.utils import stack_np_examples_into_batch
->>>>>>> 5714fbf9
-from torch.utils.data import DataLoader
-from torch.utils.data.datapipes.iter import FileLister
+from ocf_datapipes.batch import stack_np_examples_into_batch
 
-<<<<<<< HEAD
+from pvnet.data.utils import batch_to_tensor
 
-def copy_batch_to_device(batch, device):
-    """Moves a dict-batch of tensors to new device."""
-    batch_copy = {}
-    for k in list(batch.keys()):
-        if isinstance(batch[k], torch.Tensor):
-            batch_copy[k] = batch[k].to(device)
-        else:
-            batch_copy[k] = batch[k]
-    return batch_copy
-
-
-def batch_to_tensor(batch):
-    """Moves numpy batch to a tensor"""
-    for k in list(batch.keys()):
-        if isinstance(batch[k], np.ndarray) and np.issubdtype(batch[k].dtype, np.number):
-            batch[k] = torch.as_tensor(batch[k])
-    return batch
-
-
-@functional_datapipe("split_batches")
-class BatchSplitter(IterDataPipe):
-    """Pipeline step to split batches of data and yield single examples"""
-
-    def __init__(self, source_datapipe: IterDataPipe):
-        """Pipeline step to split batches of data and yield single examples"""
-        self.source_datapipe = source_datapipe
-
-    def __iter__(self):
-        """Opens the NWP data"""
-        for batch in self.source_datapipe:
-            for example in unstack_np_batch_into_examples(batch):
-                yield example
-=======
-from pvnet.data.utils import batch_to_tensor
->>>>>>> 5714fbf9
 
 
 class DataModule(LightningDataModule):
