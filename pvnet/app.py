--- conflicted
+++ resolved
@@ -95,14 +95,9 @@
     Make a ForecastSQL object from a DataArray.
 
     Args:
-<<<<<<< HEAD
         forecast_values_dataarray: Dataarray of forecasted values. Must have `target_datetime_utc` 
-            `gsp_id`, and `output_label` coords. The `output_label` coords must have 
-=======
-        forecast_values_dataarray: Dataarray of forecasted values. Must have `target_datetime_utc`
-            `gsp_id`, and `output_labels` coords. The `output_labels` coords must have
->>>>>>> ad2172e7
-            `"forecast_mw"` as an element.
+            `gsp_id`, and `output_label` coords. The `output_label` coords must have `"forecast_mw"`
+            as an element.
         session: database session
         model_name: the name of the model
         version: the version of the model
@@ -148,7 +143,7 @@
             forecast_value_sql.adjust_mw = 0.0
 
             forecast_value_sql.properties = {}
-<<<<<<< HEAD
+
             if "forecast_mw_plevel_10" in gsp_forecast_values_da.output_label:
                 forecast_value_sql.properties["10"] = (
                     this_da.sel(output_label="forecast_mw_plevel_10").item()
@@ -158,15 +153,7 @@
                 forecast_value_sql.properties["90"] =  (
                     this_da.sel(output_label="forecast_mw_plevel_90").item()
                 )
-            
-=======
-            if "forecast_mw_plevel_10" in gsp_forecast_values_da.output_labels:
-                forecast_value_sql.properties["10"] = this_da.forecast_mw_plevel_10.item()
-
-            if "forecast_mw_plevel_90" in gsp_forecast_values_da.output_labels:
-                forecast_value_sql.properties["90"] = this_da.forecast_mw_plevel_90.item()
-
->>>>>>> ad2172e7
+
             forecast_values.append(forecast_value_sql)
 
         # make forecast object
@@ -346,11 +333,7 @@
     logger.info("Processing raw predictions to DataArray")
 
     n_times = normed_preds.shape[1]
-<<<<<<< HEAD
-        
-=======
-
->>>>>>> ad2172e7
+
     if model.use_quantile_regression:
         output_labels = model.output_quantiles
         output_labels = [f"forecast_mw_plevel_{int(q*100):02}" for q in model.output_quantiles]
@@ -367,11 +350,7 @@
             target_datetime_utc=pd.to_datetime(
                 [t0 + timedelta(minutes=30 * (i + 1)) for i in range(n_times)],
             ),
-<<<<<<< HEAD
             output_label = output_labels,
-=======
-            output_labels=output_labels,
->>>>>>> ad2172e7
         ),
     )
 
