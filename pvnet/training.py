--- conflicted
+++ resolved
@@ -123,17 +123,9 @@
                 shutil.copyfile(data_config, f"{callback.dirpath}/data_config.yaml")
 
                 # upload configuration up to wandb
-<<<<<<< HEAD
-                OmegaConf.save(config, f"./experiment_config.yaml")
+                OmegaConf.save(config, "./experiment_config.yaml")
                 wandb_logger.experiment.save(f"{callback.dirpath}/data_config.yaml", callback.dirpath)
-                wandb_logger.experiment.save(f"./experiment_config.yaml")
-=======
-                os.makedirs("./configuration", exist_ok=True)
-                shutil.copyfile(data_config, "./configuration/data_config.yaml")
-                OmegaConf.save(config, "./configuration/config.yaml")
-                wandb_logger.experiment.save("./configuration/data_config.yaml")
-                wandb_logger.experiment.save("./configuration/config.yaml")
->>>>>>> dc6adeb6
+                wandb_logger.experiment.save("./experiment_config.yaml")
 
                 break
 
