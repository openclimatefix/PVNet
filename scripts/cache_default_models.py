"""A script to download default models from huggingface.

Downloading these model files in the build means we do not need to download them each time the app
is run.
"""

import typer
from pvnet_summation.models.base_model import BaseModel as SummationBaseModel

from pvnet.app import (
    default_model_version,
    default_summation_model_name,
    default_summation_model_version,
)
from pvnet.models.base_model import BaseModel as PVNetBaseModel


def main():
    """Download model from Huggingface and save it to cache."""
    # Model will be downloaded and saved to cache on disk
<<<<<<< HEAD
    model = PVNetBaseModel.from_pretrained(
=======
    SummationBaseModel.from_pretrained(
>>>>>>> 5c602fcc
        default_summation_model_name,
        revision=default_model_version,
    )
    # Model will be downloaded and saved to cache on disk
<<<<<<< HEAD
    model = SummationBaseModel.from_pretrained(
=======
    PVNetBaseModel.from_pretrained(
>>>>>>> 5c602fcc
        default_summation_model_name,
        revision=default_summation_model_version,
    )


if __name__ == "__main__":
    typer.run(main)<|MERGE_RESOLUTION|>--- conflicted
+++ resolved
@@ -18,20 +18,13 @@
 def main():
     """Download model from Huggingface and save it to cache."""
     # Model will be downloaded and saved to cache on disk
-<<<<<<< HEAD
-    model = PVNetBaseModel.from_pretrained(
-=======
-    SummationBaseModel.from_pretrained(
->>>>>>> 5c602fcc
+    PVNetBaseModel.from_pretrained(
         default_summation_model_name,
         revision=default_model_version,
     )
+    
     # Model will be downloaded and saved to cache on disk
-<<<<<<< HEAD
-    model = SummationBaseModel.from_pretrained(
-=======
-    PVNetBaseModel.from_pretrained(
->>>>>>> 5c602fcc
+    SummationBaseModel.from_pretrained(
         default_summation_model_name,
         revision=default_summation_model_version,
     )
