"""
Constructs batches where each batch includes all GSPs and only a single timestamp.

Currently a slightly hacky implementation due to the way the configs are done. This script will use
<<<<<<< HEAD
the same config file currently set to train the model. In the datamodule config file it is possible 
to set the batch_output_dir and number of train/val batches, they can also be overriden in the
command as shown in the example below.
=======
the same config file currently set to train the model. In the datamodule config file it is possible
to set the batch_output_dir and number of train/val batches, they can also be overriden in the command as
shown in the example below.
>>>>>>> 2b59d1ca

use:
```
python save_concurrent_batches.py \
    datamodule.batch_output_dir="/mnt/disks/nwp_rechunk/concurrent_batches_v3.9" \
    datamodule.num_train_batches=20_000 \
    datamodule.num_val_batches=4_000
```

"""
# This is needed to get multiprocessing/multiple workers to behave
try:
    import torch.multiprocessing as mp

    mp.set_start_method("spawn", force=True)
except RuntimeError:
    pass

import logging
import os
import shutil
import sys
import warnings

import hydra
import numpy as np
import torch
from ocf_datapipes.batch import BatchKey, batch_to_tensor, stack_np_examples_into_batch
from ocf_datapipes.training.common import (
    open_and_return_datapipes,
)
from ocf_datapipes.training.pvnet import construct_loctime_pipelines, construct_sliced_data_pipeline
from omegaconf import DictConfig, OmegaConf
from sqlalchemy import exc as sa_exc
from torch.utils.data import DataLoader
from torch.utils.data.datapipes.iter import IterableWrapper
from tqdm import tqdm

from pvnet.utils import GSPLocationLookup

warnings.filterwarnings("ignore", category=sa_exc.SAWarning)

logger = logging.getLogger(__name__)

logging.basicConfig(stream=sys.stdout, level=logging.ERROR)


class _save_batch_func_factory:
    def __init__(self, batch_dir):
        self.batch_dir = batch_dir

    def __call__(self, input):
        i, batch = input
        torch.save(batch, f"{self.batch_dir}/{i:06}.pt")


def select_first(x):
    """Select zeroth element from indexable object"""
    return x[0]


def _get_loctimes_datapipes(config_path, start_time, end_time, n_batches):
    # Set up ID location query object
    ds_gsp = next(
        iter(
            open_and_return_datapipes(
                config_path,
                use_gsp=True,
                use_nwp=False,
                use_pv=False,
                use_sat=False,
                use_hrv=False,
                use_topo=False,
            )["gsp"]
        )
    )
    gsp_id_to_loc = GSPLocationLookup(ds_gsp.x_osgb, ds_gsp.y_osgb)

    # Cycle the GSP locations
    location_pipe = IterableWrapper([[gsp_id_to_loc(gsp_id) for gsp_id in range(1, 318)]]).repeat(
        n_batches
    )

    # Shard and unbatch so each worker goes through GSP 1-317 for each batch
    location_pipe = location_pipe.sharding_filter()
    location_pipe = location_pipe.unbatch(unbatch_level=1)

    # These two datapipes come from an earlier fork and must be iterated through together
    # despite the fact that we don't want these random locations here
    random_location_datapipe, t0_datapipe = construct_loctime_pipelines(
        config_path,
        start_time,
        end_time,
    )

    # Iterate through both but select only time
    t0_datapipe = t0_datapipe.zip(random_location_datapipe).map(select_first)

    # Create times datapipe so we'll get the same time over each batch
    t0_datapipe = t0_datapipe.header(n_batches)
    t0_datapipe = IterableWrapper([[t0 for gsp_id in range(1, 318)] for t0 in t0_datapipe])
    t0_datapipe = t0_datapipe.sharding_filter()
    t0_datapipe = t0_datapipe.unbatch(unbatch_level=1)

    return location_pipe, t0_datapipe


def _get_datapipe(config_path, start_time, end_time, n_batches):
    # Open datasets from the config and filter to useable location-time pairs

    location_pipe, t0_datapipe = _get_loctimes_datapipes(
        config_path, start_time, end_time, n_batches
    )

    data_pipeline = construct_sliced_data_pipeline(
        config_path,
        location_pipe,
        t0_datapipe,
    )

    data_pipeline = data_pipeline.batch(317).map(stack_np_examples_into_batch).map(batch_to_tensor)

    return data_pipeline


def _save_batches_with_dataloader(batch_pipe, batch_dir, num_batches, dataloader_kwargs):
    save_func = _save_batch_func_factory(batch_dir)
    filenumber_pipe = IterableWrapper(np.arange(num_batches)).sharding_filter()
    save_pipe = filenumber_pipe.zip(batch_pipe).map(save_func)

    dataloader = DataLoader(save_pipe, **dataloader_kwargs)

    pbar = tqdm(total=num_batches)
    for i, batch in zip(range(num_batches), dataloader):
        pbar.update()
    pbar.close()
    del dataloader


def check_batch(batch):
    """Check if batch is valid concurrent batch for all GSPs"""
    # Check all GSP IDs are included and in correct order
    assert (batch[BatchKey.gsp_id].flatten().numpy() == np.arange(1, 318)).all()
    # Check all times are the same
    assert len(np.unique(batch[BatchKey.gsp_time_utc][:, 0].numpy())) == 1
    return batch


@hydra.main(config_path="../configs/", config_name="config.yaml", version_base="1.2")
def main(config: DictConfig):
    """Constructs and saves validation and training batches."""
    config_dm = config.datamodule

    # Set up directory
    os.makedirs(config_dm.batch_output_dir, exist_ok=False)

    with open(f"{config_dm.batch_output_dir}/datamodule.yaml", "w") as f:
        f.write(OmegaConf.to_yaml(config.datamodule))

    shutil.copyfile(
        config_dm.configuration, f"{config_dm.batch_output_dir}/data_configuration.yaml"
    )

    dataloader_kwargs = dict(
        shuffle=False,
        batch_size=None,  # batched in datapipe step
        sampler=None,
        batch_sampler=None,
        num_workers=config_dm.num_workers,
        collate_fn=None,
        pin_memory=False,
        drop_last=False,
        timeout=0,
        worker_init_fn=None,
        prefetch_factor=config_dm.prefetch_factor,
        persistent_workers=False,
    )

    if config_dm.num_val_batches > 0:
        print("----- Saving val batches -----")

        os.mkdir(f"{config_dm.batch_output_dir}/val")

        val_batch_pipe = _get_datapipe(
            config_dm.configuration,
            *config_dm.val_period,
            config_dm.num_val_batches,
        )

        _save_batches_with_dataloader(
            batch_pipe=val_batch_pipe,
            batch_dir=f"{config_dm.batch_output_dir}/val",
            num_batches=config_dm.num_val_batches,
            dataloader_kwargs=dataloader_kwargs,
        )

    if config_dm.num_train_batches > 0:
        print("----- Saving train batches -----")

        os.mkdir(f"{config_dm.batch_output_dir}/train")

        train_batch_pipe = _get_datapipe(
            config_dm.configuration,
            *config_dm.train_period,
            config_dm.num_train_batches,
        )

        _save_batches_with_dataloader(
            batch_pipe=train_batch_pipe,
            batch_dir=f"{config_dm.batch_output_dir}/train",
            num_batches=config_dm.num_train_batches,
            dataloader_kwargs=dataloader_kwargs,
        )

    print("done")


if __name__ == "__main__":
    main()<|MERGE_RESOLUTION|>--- conflicted
+++ resolved
@@ -2,15 +2,9 @@
 Constructs batches where each batch includes all GSPs and only a single timestamp.
 
 Currently a slightly hacky implementation due to the way the configs are done. This script will use
-<<<<<<< HEAD
-the same config file currently set to train the model. In the datamodule config file it is possible 
+the same config file currently set to train the model. In the datamodule config file it is possible
 to set the batch_output_dir and number of train/val batches, they can also be overriden in the
 command as shown in the example below.
-=======
-the same config file currently set to train the model. In the datamodule config file it is possible
-to set the batch_output_dir and number of train/val batches, they can also be overriden in the command as
-shown in the example below.
->>>>>>> 2b59d1ca
 
 use:
 ```
